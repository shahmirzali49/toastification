--- conflicted
+++ resolved
@@ -26,10 +26,6 @@
 dev_dependencies:
   flutter_test:
     sdk: flutter
-<<<<<<< HEAD
-  flutter_lints: ^2.0.0
-=======
   flutter_lints: ^4.0.0
 
-# flutter:
->>>>>>> 953f938e
+# flutter: