--- conflicted
+++ resolved
@@ -13,7 +13,8 @@
 
   @override
   Widget build(BuildContext context) {
-<<<<<<< HEAD
+    final toastTheme = context.toastTheme;
+
     return IgnorePointer(
       ignoring: !showCloseButton,
       child: SizedBox(
@@ -45,8 +46,8 @@
                         onTap: onCloseTap,
                         borderRadius: BorderRadius.circular(5),
                         child: Icon(
-                          icon,
-                          color: iconColor,
+                          toastTheme.closeIcon,
+                          color: toastTheme.closeIconColor,
                           size: 18,
                         ),
                       );
@@ -56,34 +57,6 @@
               : const SizedBox.shrink(
                   key: ValueKey('close_button_hidden'),
                 ),
-=======
-    final toastTheme = context.toastTheme;
-
-    return SizedBox.square(
-      dimension: 30,
-      child: IgnorePointer(
-        ignoring: !showCloseButton,
-        child: AnimatedOpacity(
-          opacity: showCloseButton ? 1 : 0,
-          duration: const Duration(milliseconds: 200),
-          child: Material(
-            color: Colors.transparent,
-            borderRadius: BorderRadius.circular(5),
-            child: Builder(
-              builder: (context) {
-                return InkWell(
-                  onTap: onCloseTap,
-                  borderRadius: BorderRadius.circular(5),
-                  child: Icon(
-                    toastTheme.closeIcon,
-                    color: toastTheme.closeIconColor,
-                    size: 18,
-                  ),
-                );
-              },
-            ),
-          ),
->>>>>>> 943b7bd8
         ),
       ),
     );
