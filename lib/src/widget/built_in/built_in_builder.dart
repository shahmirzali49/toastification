import 'dart:ui';

import 'package:collection/collection.dart';
import 'package:flutter/material.dart';
import 'package:toastification/src/helper/toast_helper.dart';
import 'package:toastification/src/widget/built_in/widget/on_hover_builder.dart';
import 'package:toastification/toastification.dart';

class BuiltInBuilder extends StatelessWidget {
  const BuiltInBuilder({
    super.key,
    required this.item,
    this.type,
    this.style,
    this.direction,
    required this.title,
    this.description,
    this.primaryColor,
    this.backgroundColor,
    this.foregroundColor,
    this.icon,
    this.brightness,
    this.padding,
    this.margin,
    this.borderRadius,
    this.boxShadow,
    this.showProgressBar,
    this.progressBarTheme,
    this.closeButtonShowType,
    this.closeOnClick,
    this.dragToClose,
    this.pauseOnHover,
    this.callbacks = const ToastificationCallbacks(),
  });

  final ToastificationItem item;

  final ToastificationType? type;

  final ToastificationStyle? style;

  final String title;
  final String? description;

  final Widget? icon;

  final Color? primaryColor;
  final Color? backgroundColor;
  final Color? foregroundColor;

  final Brightness? brightness;

  final EdgeInsetsGeometry? padding;
  final EdgeInsetsGeometry? margin;

  final BorderRadiusGeometry? borderRadius;

  final List<BoxShadow>? boxShadow;

  final TextDirection? direction;

  final bool? showProgressBar;

  final ProgressIndicatorThemeData? progressBarTheme;

  final CloseButtonShowType? closeButtonShowType;

  final bool? closeOnClick;

  final bool? dragToClose;

  final bool? pauseOnHover;

  final ToastificationCallbacks callbacks;

  @override
  Widget build(BuildContext context) {
    final showProgressBar = (this.showProgressBar ?? true);

    final closeOnClick = this.closeOnClick ?? false;
    final pauseOnHover = this.pauseOnHover ?? true;
    final dragToClose = this.dragToClose ?? true;

    return BuiltInContainer(
      item: item,
      margin: margin ?? const EdgeInsets.symmetric(horizontal: 12, vertical: 8),
      showProgressBar: showProgressBar,
      closeOnClick: closeOnClick,
      dragToClose: dragToClose,
      pauseOnHover: pauseOnHover,
      callbacks: callbacks,
      child: BuiltInToastBuilder(
        item: item,
        type: type,
        style: style,
        direction: direction,
        title: title,
        description: description,
        primaryColor: primaryColor,
        backgroundColor: backgroundColor,
        foregroundColor: foregroundColor,
        icon: icon,
        brightness: brightness,
        padding: padding,
        borderRadius: borderRadius,
        boxShadow: boxShadow,
        onCloseTap: _onCloseButtonTap(),
        showProgressBar: showProgressBar,
        progressBarTheme: progressBarTheme,
        closeButtonShowType: closeButtonShowType,
      ),
    );
  }

  BuiltInStyle toastDefaultStyle() {
    final type = this.type ?? ToastificationType.info;

    final style = this.style ?? ToastificationStyle.fillColored;

    return switch (style) {
      ToastificationStyle.minimal => MinimalStyle(type),
      ToastificationStyle.fillColored => FilledStyle(type),
      ToastificationStyle.flatColored => FlatColoredStyle(type),
      ToastificationStyle.flat => FlatStyle(type),
      ToastificationStyle.simple => SimpleStyle(type),
    };
  }

  VoidCallback _onCloseButtonTap() {
    return () {
      callbacks.onCloseButtonTap != null
          ? callbacks.onCloseButtonTap?.call(item)
          : _defaultCloseButtonTap();
    };
  }

  void _defaultCloseButtonTap() {
    Toastification().dismiss(item);
  }
}

class BuiltInToastBuilder extends StatelessWidget {
  const BuiltInToastBuilder({
    super.key,
    this.item,
    required this.type,
    required this.style,
    required this.direction,
    required this.title,
    this.description,
    this.primaryColor,
    this.backgroundColor,
    this.foregroundColor,
    this.icon,
    this.brightness,
    this.padding,
    this.borderRadius,
    this.boxShadow,
    required this.onCloseTap,
    this.showProgressBar,
    this.progressBarTheme,
    this.closeButtonShowType,
  });

  final ToastificationItem? item;

  final ToastificationType? type;

  final ToastificationStyle? style;

  final String title;
  final String? description;

  final Widget? icon;

  final Color? primaryColor;
  final Color? backgroundColor;
  final Color? foregroundColor;

  final Brightness? brightness;

  final EdgeInsetsGeometry? padding;

  final BorderRadiusGeometry? borderRadius;

  final List<BoxShadow>? boxShadow;

  final TextDirection? direction;

  final VoidCallback onCloseTap;

  final bool? showProgressBar;

  final ProgressIndicatorThemeData? progressBarTheme;

  final CloseButtonShowType? closeButtonShowType;

  @override
  Widget build(BuildContext context) {
    final style = this.style ?? ToastificationStyle.flat;

    final type = this.type ?? ToastificationType.info;

    final closeButtonType = closeButtonShowType ?? CloseButtonShowType.always;

    final primaryColor = buildMaterialColor(this.primaryColor);
    final backgroundColor = buildMaterialColor(this.backgroundColor);

    final showProgressBar = (this.showProgressBar ?? false) && item != null;

    final progressBarWidget = showProgressBar
        ? ToastTimerAnimationBuilder(
            item: item!,
            builder: (context, value, _) {
              return LinearProgressIndicator(value: value);
            },
          )
        : null;

    return OnHoverShow(
      enabled: closeButtonType == CloseButtonShowType.onHover,
      childBuilder: (context, showWidget) {
        final showCloseButton =
            (closeButtonType != CloseButtonShowType.none) && showWidget;

        return switch (style) {
          ToastificationStyle.flat => FlatToastWidget(
              type: type,
              title: title,
              description: description,
              primaryColor: primaryColor,
              backgroundColor: backgroundColor,
              foregroundColor: foregroundColor,
              icon: icon,
              brightness: brightness,
              padding: padding,
              borderRadius: borderRadius,
              boxShadow: boxShadow,
              direction: direction,
              onCloseTap: onCloseTap,
              showCloseButton: showCloseButton,
              showProgressBar: this.showProgressBar == true,
              progressIndicatorTheme: progressBarTheme,
              progressBarWidget: progressBarWidget,
            ),
          ToastificationStyle.flatColored => FlatColoredToastWidget(
              type: type,
              title: title,
              description: description,
              primaryColor: primaryColor,
              backgroundColor: backgroundColor,
              foregroundColor: foregroundColor,
              icon: icon,
              brightness: brightness,
              padding: padding,
              borderRadius: borderRadius,
              boxShadow: boxShadow,
              direction: direction,
              onCloseTap: onCloseTap,
              showCloseButton: showCloseButton,
              showProgressBar: this.showProgressBar == true,
              progressIndicatorTheme: progressBarTheme,
              progressBarWidget: progressBarWidget,
            ),
          ToastificationStyle.fillColored => FilledToastWidget(
              type: type,
              title: title,
              description: description,
              primaryColor: primaryColor,
              backgroundColor: backgroundColor,
              foregroundColor: foregroundColor,
              icon: icon,
              brightness: brightness,
              padding: padding,
              borderRadius: borderRadius,
              boxShadow: boxShadow,
              direction: direction,
              onCloseTap: onCloseTap,
              showCloseButton: showCloseButton,
              showProgressBar: this.showProgressBar == true,
              progressIndicatorTheme: progressBarTheme,
              progressBarWidget: progressBarWidget,
            ),
          ToastificationStyle.minimal => MinimalToastWidget(
              type: type,
              title: title,
              description: description,
              primaryColor: primaryColor,
              backgroundColor: backgroundColor,
              foregroundColor: foregroundColor,
              icon: icon,
              brightness: brightness,
              padding: padding,
              borderRadius: borderRadius,
              boxShadow: boxShadow,
              direction: direction,
              onCloseTap: onCloseTap,
              showCloseButton: showCloseButton,
              showProgressBar: this.showProgressBar == true,
              progressIndicatorTheme: progressBarTheme,
              progressBarWidget: progressBarWidget,
            ),
          ToastificationStyle.simple => SimpleToastWidget(
              type: type,
              title: title,
              primaryColor: primaryColor,
              backgroundColor: backgroundColor,
              foregroundColor: foregroundColor,
              brightness: brightness,
              padding: padding,
              borderRadius: borderRadius,
              boxShadow: boxShadow,
              direction: direction,
            ),
        };
      },
    );
  }

  MaterialColor? buildMaterialColor(Color? color) {
    if (color == null) return null;

    if (color is MaterialColor) return color;

    final findInMaterialColors = Colors.primaries
        .firstWhereOrNull((element) => element.shade500 == color);

    return findInMaterialColors ?? ToastHelper.createMaterialColor(color);
  }
}

/// This widget help you to use the default behavior of the built-in
/// toastification Items
class BuiltInContainer extends StatelessWidget {
  const BuiltInContainer({
    super.key,
    required this.item,
    required this.margin,
    required this.showProgressBar,
    required this.closeOnClick,
    required this.pauseOnHover,
    required this.dragToClose,
    required this.callbacks,
    required this.child,
  });

  final ToastificationItem item;

<<<<<<< HEAD
  final Widget child;

=======
>>>>>>> c9808852
  final EdgeInsetsGeometry margin;

  final bool showProgressBar;

  final bool closeOnClick;

  final bool dragToClose;

  final bool pauseOnHover;

  final ToastificationCallbacks callbacks;

  final Widget child;

  @override
  Widget build(BuildContext context) {
    final hasTimeout = item.hasTimer;

    Widget toast = Padding(
      padding: margin,
      child: child,
    );

    if (pauseOnHover && hasTimeout) {
      toast = MouseRegion(
        onEnter: (event) {
          item.pause();
        },
        onExit: (event) {
          item.start();
        },
        child: toast,
      );
    }

    toast = GestureDetector(
      onTap: () {
        // if close on click is enabled dismiss the toast
        if (closeOnClick) toastification.dismiss(item);

        // call the onTap callback
        callbacks.onTap?.call(item);
      },
      child: toast,
    );

    if (dragToClose) {
      toast = _FadeDismissible(
        item: item,
        pauseOnHover: pauseOnHover,
        onDismissed: callbacks.onDismissed == null
            ? null
            : () {
                callbacks.onDismissed?.call(item);
              },
        child: toast,
      );
    }

    return toast;
  }
}

class _FadeDismissible extends StatefulWidget {
  const _FadeDismissible({
    required this.item,
    required this.pauseOnHover,
    this.onDismissed,
    required this.child,
  });

  final ToastificationItem item;
  final bool pauseOnHover;
  final VoidCallback? onDismissed;
  final Widget child;

  @override
  State<_FadeDismissible> createState() => _FadeDismissibleState();
}

class _FadeDismissibleState extends State<_FadeDismissible> {
  double currentOpacity = 0;

  @override
  Widget build(BuildContext context) {
    return Listener(
      onPointerDown: (event) {
        _handleDragUpdate(true, event.kind);
      },
      onPointerUp: (event) {
        _handleDragUpdate(false, event.kind);
      },
      child: Dismissible(
        key: ValueKey('dismiss-${widget.item.id}'),
        onUpdate: (details) {
          setState(() {
            currentOpacity = details.progress;
          });
        },
        behavior: HitTestBehavior.deferToChild,
        onDismissed: (direction) {
          // call the onDismissed callback
          widget.onDismissed?.call();

          toastification.dismiss(widget.item, showRemoveAnimation: false);
        },
        child: Opacity(
          opacity: 1 - currentOpacity,
          child: widget.child,
        ),
      ),
    );
  }

  void _handleDragUpdate(bool startDrag, PointerDeviceKind pointerKind) {
    if (widget.pauseOnHover && pointerKind == PointerDeviceKind.mouse) return;

    if (widget.item.hasTimer && startDrag) {
      widget.item.pause();
    } else {
      widget.item.start();
    }
  }
}<|MERGE_RESOLUTION|>--- conflicted
+++ resolved
@@ -346,11 +346,6 @@
 
   final ToastificationItem item;
 
-<<<<<<< HEAD
-  final Widget child;
-
-=======
->>>>>>> c9808852
   final EdgeInsetsGeometry margin;
 
   final bool showProgressBar;
