--- conflicted
+++ resolved
@@ -1,90 +1,34 @@
 import 'dart:ui';
 import 'package:flutter/material.dart';
-<<<<<<< HEAD
 import 'package:toastification/src/widget/built_in/widget/close_button.dart';
-=======
 import 'package:toastification/src/core/context_ext.dart';
 import 'package:toastification/src/core/style/toastification_theme.dart';
 import 'package:toastification/src/widget/built_in/built_in.dart';
->>>>>>> 943b7bd8
 import 'package:toastification/toastification.dart';
 
 class SimpleToastWidget extends StatelessWidget {
   const SimpleToastWidget({
     super.key,
     this.title,
-<<<<<<< HEAD
-    this.primaryColor,
-    this.backgroundColor,
-    this.foregroundColor,
-    this.brightness,
-    this.padding,
-    this.borderRadius,
-    this.borderSide,
-    this.boxShadow,
-    this.direction,
-    this.applyBlurEffect = false,
     this.showCloseButton = true,
     this.onCloseTap,
-=======
->>>>>>> 943b7bd8
   });
 
   final Widget? title;
 
-<<<<<<< HEAD
-  final MaterialColor? primaryColor;
-
-  final MaterialColor? backgroundColor;
-
-  final Color? foregroundColor;
-
-  final Brightness? brightness;
-
-  final EdgeInsetsGeometry? padding;
-
-  final BorderRadiusGeometry? borderRadius;
-
-  final BorderSide? borderSide;
-
-  final List<BoxShadow>? boxShadow;
-
-  final TextDirection? direction;
-
-  final bool applyBlurEffect;
-
   final bool showCloseButton;
   final VoidCallback? onCloseTap;
 
-  SimpleStyle get defaultStyle => SimpleStyle(type);
-
   @override
   Widget build(BuildContext context) {
-    final background = backgroundColor ?? defaultStyle.backgroundColor(context);
-    final direction = this.direction ?? Directionality.of(context);
-    final borderRadius =
-        (this.borderRadius ?? defaultStyle.borderRadius(context))
-            .resolve(direction);
-    final borderSide = this.borderSide ?? defaultStyle.borderSide(context);
-
-=======
-  @override
-  Widget build(BuildContext context) {
->>>>>>> 943b7bd8
     return Directionality(
       textDirection: context.toastTheme.direction,
       child: Center(
-<<<<<<< HEAD
         child: AnimatedSize(
           duration: const Duration(milliseconds: 100),
           curve: Curves.easeInOut,
           child: buildContent(
-            context: context,
-            background: background,
-            borderSide: borderSide,
-            borderRadius: borderRadius,
-            applyBlurEffect: applyBlurEffect,
-            showCloseButton: showCloseButton,
+            toastTheme: context.toastTheme,
           ),
         ),
       ),
@@ -92,12 +36,7 @@
   }
 
   Widget buildContent({
-    required BuildContext context,
-    required Color background,
-    required BorderSide borderSide,
-    required BorderRadiusGeometry borderRadius,
-    required bool applyBlurEffect,
-    required bool showCloseButton,
+    required ToastificationTheme toastTheme,
   }) {
     Widget body;
 
@@ -107,16 +46,18 @@
       children: [
         Flexible(
           fit: FlexFit.loose,
-          child: title ?? const SizedBox(),
+          child: BuiltInContent(
+            title: title ?? const SizedBox(),
+            description: null,
+            progressBarValue: null,
+            progressBarWidget: null,
+          ),
         ),
         Padding(
           padding: const EdgeInsetsDirectional.only(start: 8),
           child: ToastCloseButton(
             showCloseButton: showCloseButton,
             onCloseTap: onCloseTap,
-            icon: defaultStyle.closeIcon(context),
-            iconColor: foregroundColor?.withOpacity(.3) ??
-                defaultStyle.closeIconColor(context),
           ),
         ),
       ],
@@ -126,25 +67,12 @@
       constraints: const BoxConstraints(
         minHeight: 65.0,
       ),
-=======
-        child: buildContent(context.toastTheme),
-      ),
-    );
-  }
-
-  Widget buildContent(ToastificationTheme toastTheme) {
-    Widget body = Container(
->>>>>>> 943b7bd8
       decoration: BoxDecoration(
         color: toastTheme.decorationColor,
         border: toastTheme.decorationBorder,
         boxShadow: toastTheme.boxShadow,
         borderRadius: toastTheme.borderRadius,
       ),
-<<<<<<< HEAD
-      padding: padding ?? defaultStyle.padding(context),
-      child: body,
-=======
       padding: toastTheme.padding,
       child: BuiltInContent(
         title: title,
@@ -152,16 +80,11 @@
         progressBarValue: null,
         progressBarWidget: null,
       ),
->>>>>>> 943b7bd8
     );
 
     if (toastTheme.applyBlurEffect) {
       body = ClipRRect(
-<<<<<<< HEAD
-        borderRadius: defaultStyle.borderRadius(context),
-=======
         borderRadius: toastTheme.borderRadius,
->>>>>>> 943b7bd8
         child: BackdropFilter(
           filter: ImageFilter.blur(sigmaX: 5.0, sigmaY: 5.0),
           child: body,
