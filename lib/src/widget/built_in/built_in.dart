--- conflicted
+++ resolved
@@ -43,14 +43,8 @@
   @override
   Widget build(BuildContext context) {
     Widget content = DefaultTextStyle.merge(
-<<<<<<< HEAD
       style: context.toastTheme.titleTextStyle,
-=======
-      style: style.titleTextStyle(context)?.copyWith(
-            color: foregroundColor,
-          ),
       maxLines: 1,
->>>>>>> 953f938e
       child: title ?? const SizedBox(),
     );
 
@@ -68,24 +62,12 @@
         if (description != null) ...[
           if (title != null) const SizedBox(height: 6),
           DefaultTextStyle.merge(
-<<<<<<< HEAD
             style: context.toastTheme.descriptionTextStyle,
             child: description!,
           ),
         ],
         if (context.toastTheme.showProgressBar) ...[
-          const SizedBox(height: 10),
-=======
-            style: style.descriptionTextStyle(context)?.copyWith(
-                  color: foregroundColor,
-                ),
-            maxLines: 2,
-            child: description!,
-          ),
-        ],
-        if (showProgressBar) ...[
           if (title != null || description != null) const SizedBox(height: 10),
->>>>>>> 953f938e
           ProgressIndicatorTheme(
             data: context.toastTheme.progressIndicatorTheme,
             child: progressBarWidget ??
