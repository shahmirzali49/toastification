--- conflicted
+++ resolved
@@ -321,50 +321,6 @@
   }
 }
 
-<<<<<<< HEAD
-=======
-class IconPicker extends ConsumerWidget {
-  const IconPicker({
-    super.key,
-  });
-
-  @override
-  Widget build(BuildContext context, WidgetRef ref) {
-    final type = ref.watch(
-      toastDetailControllerProvider.select((value) => value.type),
-    );
-    final style = ref.watch(
-      toastDetailControllerProvider.select((value) => value.style),
-    );
-
-    final iconColor = ref.watch(toastDetailControllerProvider).primaryColor;
-
-    final defaultStyle = BuiltInStyle.fromToastificationStyle(style, type);
-
-    return BorderedContainer(
-      width: 120,
-      height: 48,
-      child: Row(
-        mainAxisAlignment: MainAxisAlignment.center,
-        children: [
-          Icon(
-            Iconsax.tick_circle_copy,
-            color: iconColor ?? defaultStyle.iconColor(context),
-          ),
-          const SizedBox(width: 8),
-          const Text('Icon'),
-          const SizedBox(width: 4),
-          const Icon(
-            Icons.keyboard_arrow_down,
-            size: 20,
-          ),
-        ],
-      ),
-    );
-  }
-}
-
->>>>>>> 1203ce05
 class _StyleSection extends ConsumerWidget {
   const _StyleSection();
 
