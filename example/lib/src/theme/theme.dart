import 'package:flutter/material.dart';

const _primary = Color(0xff3F5EFF);
const _onPrimary = Color(0xffFFFFFF);
const _onPrimaryContainer = Color(0xff303030);
const _secondary = Color(0xffFFCE51);
const _onSecondary = Color(0xff474648);
const _background = Color(0xffffffff);
const _onBackground = Color(0xff000000);
const _surface = Color(0xffF4F6F8);
const _onSurface = Color(0xff111111);
const _error = Color(0xffFF5740);
const _onError = Color(0xffffffff);

// border color
const _outline = Color(0xffF2F2F2);

const _tagBackgroundColor = Color(0x194BAE43);
const _tagTextColor = Color(0xff309528);

const _switchActiveColor = _primary;
const _switchInActiveColor = Color(0xffC5CCD7);

const _cardColor = Color(0xffEDF1F5);
const _cardBorderColor = Color(0xffEBEBEB);

final lightTheme = _themeBuilder();

ThemeData _themeBuilder() {
  final scheme = ColorScheme.fromSeed(
    seedColor: _primary,
    primary: _primary,
    onPrimary: _onPrimary,
    secondary: _secondary,
    onSecondary: _onSecondary,
    tertiary: _tagBackgroundColor,
    onTertiary: _tagTextColor,
    background: _background,
    onBackground: _onBackground,
    surface: _surface,
    onSurface: _onSurface,
    surfaceVariant: _cardColor,
    onSurfaceVariant: _cardBorderColor,
    onPrimaryContainer: _onPrimaryContainer,
    error: _error,
    onError: _onError,
    outline: _outline,
  );

  final textTheme = ThemeData.light(useMaterial3: true).textTheme.apply(
        fontFamily: 'PlusJakartaDisplay',
        bodyColor: scheme.onSurface,
        displayColor: scheme.onBackground,
      );

  return ThemeData(
    useMaterial3: true,
    brightness: Brightness.light,
    colorScheme: scheme,
    dividerColor: scheme.outline,
    switchTheme: SwitchThemeData(
      thumbColor: MaterialStateProperty.all(_switchActiveColor),
      trackColor: MaterialStateProperty.all(_switchInActiveColor),
      splashRadius: 16,
      materialTapTargetSize: MaterialTapTargetSize.shrinkWrap,
    ),
    disabledColor: _switchInActiveColor,
    textTheme: textTheme,
    filledButtonTheme: FilledButtonThemeData(
      style: FilledButton.styleFrom(
        minimumSize: const Size(80, 48),
        backgroundColor: scheme.primary,
        foregroundColor: scheme.onPrimary,
        textStyle: textTheme.bodyLarge?.copyWith(
          fontWeight: FontWeight.w500,
        ),
        elevation: 0,
        shape: const RoundedRectangleBorder(
          borderRadius: BorderRadius.all(Radius.circular(12)),
          side: BorderSide(width: 1, color: Colors.black12),
        ),
        padding: const EdgeInsets.symmetric(vertical: 16, horizontal: 24),
      ),
    ),
    textButtonTheme: TextButtonThemeData(
      style: TextButton.styleFrom(
        minimumSize: const Size(80, 48),
        backgroundColor: scheme.surface,
        foregroundColor: scheme.onSurface,
        textStyle: textTheme.bodyLarge?.copyWith(
          fontWeight: FontWeight.w500,
        ),
        elevation: 0,
        shape: const RoundedRectangleBorder(
          borderRadius: BorderRadius.all(Radius.circular(12)),
        ),
        padding: const EdgeInsets.symmetric(vertical: 16, horizontal: 24),
      ),
    ),
    outlinedButtonTheme: OutlinedButtonThemeData(
      style: OutlinedButton.styleFrom(
        minimumSize: const Size(80, 48),
        backgroundColor: scheme.background,
        foregroundColor: scheme.onBackground,
        textStyle: textTheme.bodyLarge?.copyWith(
          fontWeight: FontWeight.w500,
        ),
        elevation: 0,
        side: BorderSide(
          width: 1,
          color: scheme.onBackground.withOpacity(.1),
        ),
        shape: const RoundedRectangleBorder(
          borderRadius: BorderRadius.all(Radius.circular(12)),
        ),
        padding: const EdgeInsets.symmetric(vertical: 16, horizontal: 24),
      ),
    ),
    iconButtonTheme: IconButtonThemeData(
      style: IconButton.styleFrom(
        foregroundColor: scheme.onPrimaryContainer,
        shape: const RoundedRectangleBorder(
          borderRadius: BorderRadius.all(Radius.circular(8)),
        ),
        maximumSize: const Size(36, 36),
        minimumSize: const Size(36, 36),
        padding: const EdgeInsets.all(0),
      ),
    ),
    inputDecorationTheme: InputDecorationTheme(
      contentPadding: const EdgeInsets.symmetric(vertical: 15, horizontal: 16),
      hintStyle: textTheme.bodyMedium?.copyWith(
        color: scheme.onSurface.withOpacity(.5),
        fontWeight: FontWeight.w400,
      ),
      border: OutlineInputBorder(
        borderRadius: BorderRadius.circular(10),
        borderSide: const BorderSide(width: 1),
      ),
    ),
    cardTheme: CardTheme(
      color: scheme.surfaceVariant,
      shape: RoundedRectangleBorder(
<<<<<<< HEAD
        borderRadius: BorderRadius.circular(12),
=======
        borderRadius: BorderRadius.circular(24),
>>>>>>> 9fc64e1a
        side: BorderSide(
          color: scheme.onSurfaceVariant,
          width: 1,
        ),
      ),
      elevation: 0,
      margin: EdgeInsets.zero,
    ),
  );
}

final darkTheme = ThemeData(
  useMaterial3: false,
  brightness: Brightness.dark,
  colorScheme: const ColorScheme.dark(
    primary: _primary,
    onPrimary: _onPrimary,
    secondary: _secondary,
    onSecondary: _onSecondary,
    background: _background,
    onBackground: _onBackground,
    surface: _surface,
    onSurface: _onSurface,
  ),
  elevatedButtonTheme: const ElevatedButtonThemeData(
    style: ButtonStyle(
      shape: MaterialStatePropertyAll(StadiumBorder()),
    ),
  ),
);<|MERGE_RESOLUTION|>--- conflicted
+++ resolved
@@ -141,11 +141,7 @@
     cardTheme: CardTheme(
       color: scheme.surfaceVariant,
       shape: RoundedRectangleBorder(
-<<<<<<< HEAD
-        borderRadius: BorderRadius.circular(12),
-=======
         borderRadius: BorderRadius.circular(24),
->>>>>>> 9fc64e1a
         side: BorderSide(
           color: scheme.onSurfaceVariant,
           width: 1,
